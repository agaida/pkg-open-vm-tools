--- conflicted
+++ resolved
@@ -1,11 +1,10 @@
-<<<<<<< HEAD
-open-vm-tools (2:9.4.0-1280544-6~bpo70+1) wheezy-backports; urgency=medium
+open-vm-tools (2:9.4.0-1280544-7~bpo70+1) wheezy-backports; urgency=medium
 
   * Rebuild for wheezy-backports.
-  * Add gbp.conf for wheezy-backports.
-
- -- Bernd Zeimetz <bzed@debian.org>  Wed, 14 May 2014 10:18:30 +0200
-=======
+  * Update gbp.conf for wheezy-backports.
+
+ -- Bernd Zeimetz <bzed@debian.org>  Thu, 15 May 2014 20:03:30 +0200
+
 open-vm-tools (2:9.4.0-1280544-7) unstable; urgency=medium
 
   * [9960cb11] Add gbp setting for merge info in changelog.
@@ -26,7 +25,6 @@
   * [c6df2503] Patch pam.d/vmtoolsd to use common-auth/account.
 
  -- Bernd Zeimetz <bzed@debian.org>  Thu, 15 May 2014 20:02:26 +0200
->>>>>>> fc6ab645
 
 open-vm-tools (2:9.4.0-1280544-6) unstable; urgency=medium
 
