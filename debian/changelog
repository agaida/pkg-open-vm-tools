<<<<<<< HEAD
open-vm-tools (2:10.1.10-2~bpo9+1) stretch-backports; urgency=medium

  * Rebuild for stretch-backports.

 -- Bernd Zeimetz <bzed@debian.org>  Tue, 05 Sep 2017 13:57:47 +0200
=======
open-vm-tools (2:10.1.10-3) unstable; urgency=medium

  * [00bc9bb] Build with CXXFLAGS=-std=c++14.
    Thanks to Rene Engelhard and Oliver Kurth (Closes: #876121)
  * [6b61376] Re-add .travis.yml.
    Seems it went missing with the last merge.
  * [bf07ae8] Work around dh_systemd escaping bugs again.
    Seems the unit escaping changed with a new dh version.
    Work around the known and reported fails again.
    Thanks to Christian Ehrhardt (Closes: #875657)

 -- Bernd Zeimetz <bzed@debian.org>  Thu, 21 Sep 2017 13:24:08 +0200
>>>>>>> ad74b8ac

open-vm-tools (2:10.1.10-2) unstable; urgency=medium

  [ Shota Aratono ]
  * [5ab87bd] Fix scsi timeout setting error on debian stretch
  * [c0847eb] Fix attempting change setting to unintentional target

  [ Raphaël Hertzog ]
  * [dc2e27f] Add patch to support resolution switching with KMS.
    This is needed for proper support of Wayland sessions. (Closes: #872779)

 -- Bernd Zeimetz <bzed@debian.org>  Tue, 29 Aug 2017 23:32:32 +0200

open-vm-tools (2:10.1.10-1) unstable; urgency=medium

  * Drop the extra part of the version string.
    Easier to handle in the short variant.
  * [6be6a49] Updating watch file.
    Use tags from github.
  * [8c25235] Updated version 10.1.10 from 'upstream/10.1.10'
    with Debian dir 3dddea7985f21457b294b5f554d5ecdf32aabfff
  * [195cead] Refreshing patches.
    Removing cve-2015-5191.patch as it is part of the upstream release.
  * [e6b3fd5] Build using libssl-dev and libxmlsec1-dev. (Closes: #859416)

 -- Bernd Zeimetz <bzed@debian.org>  Sat, 12 Aug 2017 23:57:40 +0200

open-vm-tools (2:10.1.5-5055683-5) unstable; urgency=high

  * [dec8df6] Upstream fix for CVE-2015-5191 (Closes: #869633)
  * [718133e] Enable PrivateTmp for the open-vm-tools.service.

 -- Bernd Zeimetz <bzed@debian.org>  Tue, 25 Jul 2017 10:46:40 +0200

open-vm-tools (2:10.1.5-5055683-4) unstable; urgency=medium

  * [27689b3] Load the fuse module before mounting /run/vmblock-fuse.
    Thanks to Norbert Lange (Closes: #860875, #860861)
  * [008bdde] Don't recommend -dkms for -desktop.
    The dkms package is clearly not necessary anymore here.
    Thanks to Oliver Kurth (Closes: #860857)
  * [ffc37f2] Let -desktop depend on fuse.
    Mounting fuse filesystems requires mount.fuse - and doing so
    is required for a working desktop running under VMware.
  * [cf1f9b3] Ensure /run/vmblock-fuse is mounted properly.
    - open-vm-tools-desktop.postinst: Add the fuse module if it was
      not loaded into the kernel before
    - Handle the mount unit with dh_systemd_*
    - Ensure /run/vmblock-fuse is mounted before open-vm-tools.service
      is started.
  * [1f479db] Do not restart run-vmblock\x2dfuse.mount on upgrades.
    Restarting won't work if people are using the mountpoint,
    also it would require to restart vmtoolsd.
  * Unfortunately mounting the fuse filesystem properly depends
    on a fix in deb-systemd-invoke, see #861204.

 -- Bernd Zeimetz <bzed@debian.org>  Sun, 30 Apr 2017 06:21:41 +0200

open-vm-tools (2:10.1.5-5055683-3) unstable; urgency=medium

  * [0aa95b6] Start open-vm-tools before cloud-init-local.service.
    Required for a working guest customization as reported by VMware.
    Also add cloud-init to 'Suggests'.
    Thanks to Sankar Tanguturi (Closes: #859677)

 -- Bernd Zeimetz <bzed@debian.org>  Sun, 09 Apr 2017 21:54:21 +0200

open-vm-tools (2:10.1.5-5055683-2) unstable; urgency=medium

  * [651cdfe] Depend on iproute2.
    Necessary for /etc/vmware-tools/scripts/vmware/network.
  * [ed95c1d] Depend on libssl1.0-dev | libssl-dev.
    Thanks to Tiago Daitx (Closes: #856569)
    Makes building the package in Ubuntu easier.
  * [2750700] Add o-v-t as dependency of o-v-t-dev.
    Thanks to Andreas Beckmann (Closes: #858494)

 -- Bernd Zeimetz <bzed@debian.org>  Thu, 23 Mar 2017 09:35:16 +0100

open-vm-tools (2:10.1.5-5055683-1) unstable; urgency=medium

  * [60d1417] Merge tag 'upstream/10.1.5-5055683'
    Upstream version 10.1.5-5055683
    Closes: #856330

    10.1.5 is a point release fixing the following issues:
    - Authentication failure is reported as unknown general system error.
      Attempts to authenticate through VGAuth service might result
      in an authentication-specific error such as an expired account or
      password. The authentication-specific error might then be incorrectly
      reported as an unknown general system error, similar to the following:
      CommunicationException: Failed to create temp file on target
      <IP_ADDRESS>: A general system error occurred: Unknown error

    - Unable to backup virtual machines with active Docker containers.
      This bug should not happen in Debian stretch at all, but might
      be relevant for backports.

    - Fix ISO mappings for CentOS/OracleLinux. Not relevant for Debian

    - Thaw Filesystems if snapshot commit message to VMX fails.

    - Add missing agent configuration files that were accidentally
      ignored by .gitignore

 -- Bernd Zeimetz <bzed@debian.org>  Tue, 28 Feb 2017 15:54:58 +0100

open-vm-tools (2:10.1.0-4449150-4) unstable; urgency=medium

  [ Chris Glass ]
  * [d55b33f] Point the control file's homepage to the new one.
    The upstream open-vm-tools switched from sourceforge to github. This
    simply updates the link to reflect that.
    Signed-off-by: Chris Glass <chris.glass@canonical.com>

  [ Bernd Zeimetz ]
  * [f44a9a8] Drop duplicate udev rules.
    Timeouts are set in 99-vmware-scsi-udev.rules now,
    shipped by upstream.
    Thanks to Bernhard Schmidt (Closes: #851240)
  * [21df3fa] Install vgauth.service.
    vgauth is a service that allows authentication in the guest using SAML
    tokens. Necessary for guest operations initiated from the vSphere
    datacenter. (Closes: #855337)

 -- Bernd Zeimetz <bzed@debian.org>  Tue, 21 Feb 2017 22:45:06 +0100

open-vm-tools (2:10.1.0-4449150-3) unstable; urgency=medium

  * [17b04da] Override dh_md5sums for arch-dependent packages only.
    Thanks to Santiago Vila (Closes: #849876)

 -- Bernd Zeimetz <bzed@debian.org>  Sun, 01 Jan 2017 22:11:18 +0100

open-vm-tools (2:10.1.0-4449150-2) unstable; urgency=medium

  * [fe8ae94] Stay with .gz as compression.
  * [afb2f52] Use systemd-detect-virt if available.
    Use systemd-detect-virt to detect VMware platform because
    vmware-checkvm might misbehave on non-VMware platforms.
    (RHBZ#1251656)
  * [1505d5f] Re-indent files properly.
  * [1b0b7eb] vm-support script needs lspci from pciutils.
    (RHBZ#1388766)
  * [1e2eb34] Make dpkg --verify happy now. (Closes: #847221)

 -- Bernd Zeimetz <bzed@debian.org>  Tue, 06 Dec 2016 22:58:30 +0100

open-vm-tools (2:10.1.0-4449150-1) unstable; urgency=medium

  * [72150f0] Merge tag 'upstream/10.1.0-4449150'
    Upstream version 10.1.0-4449150
  * [d4743dd] Bump dh compat level to 10.
  * [acce982] Handle open-vm-tools subdirectory as shipped by upstream.
  * [9047555] Install upstream changelog.
  * [fafb845] Remove extra \ from md5sums file.
    See #843163
    dpkg: -V fails on files with \ in the name
    for details.
  * [1455af1] Refreshing patches.
  * [776971c] dh_autoreconf_clean doesn't need --sourcedirectory.
  * [d50714b] Stay with libssl1.0 for now. (Closes: #828476)
  * [a0c6696] Fix dkms.sh call for new directory structure.

 -- Bernd Zeimetz <bzed@debian.org>  Wed, 16 Nov 2016 03:35:44 +0100

open-vm-tools (2:10.0.7-3227872-5) unstable; urgency=medium

  * [9295c22] Add .travis.yml from http://travis.debian.net.
  * [af7da59] Fix building the vmxnet module for kernel 4.7.
    Thanks to Hilmar Preuße (Closes: #836915)

 -- Bernd Zeimetz <bzed@debian.org>  Sat, 17 Sep 2016 23:26:58 +0200

open-vm-tools (2:10.0.7-3227872-4.1) unstable; urgency=medium

  * Non-maintainer upload.

  [ Bernd Zeimetz ]
  * [0176637] Recommend lsb_release for consistent hostinfo.

  [ Raphaël Hertzog ]
  * [257c90b] Fix build failure with GCC 6.
    Thanks to Paul Wise for the patch. (Closes: #812046)

 -- Raphaël Hertzog <hertzog@debian.org>  Thu, 21 Jul 2016 17:24:34 +0200

open-vm-tools (2:10.0.7-3227872-4) unstable; urgency=medium

  * [007eacb] Better check for availability of vmware-checkvm and -rpctool.

 -- Bernd Zeimetz <bzed@debian.org>  Sat, 04 Jun 2016 07:31:17 +0200

open-vm-tools (2:10.0.7-3227872-3) unstable; urgency=medium

  * [5060f42] Notify vmware when removing open-vm-tools.
    Thanks to Yanhui He (Closes: #825810)

 -- Bernd Zeimetz <bzed@debian.org>  Tue, 31 May 2016 11:15:30 +0200

open-vm-tools (2:10.0.7-3227872-2) unstable; urgency=medium

  * [f2f4971] Work around wrong dkms versions.
  * [1be403b] Move vmhgfs-fuse to open-vm-tools.
    As suggested by various people: vmhgfs-fuse is useful on server
    installations by mounting it from fstab, without having GTK installed.
    This closes bzed/pkg-open-vm-tools#4

 -- Bernd Zeimetz <bzed@debian.org>  Thu, 24 Mar 2016 07:13:23 +0100

open-vm-tools (2:10.0.7-3227872-1) unstable; urgency=medium

  * [537ed0a] Drop -dbg package.
    Creating debug packages is handled by dh_strip automatically.
  * [3bef19a] Updating debian/watch to use github.
  * [806e1e9] Merge tag 'upstream/10.0.7-3227872'
    Upstream version 10.0.7-3227872

 -- Bernd Zeimetz <bzed@debian.org>  Wed, 23 Mar 2016 14:30:13 +0100

open-vm-tools (2:10.0.5-3227872-2) unstable; urgency=medium

  * [da26597] Merge pull request #3 from rfc1036/usrmerge.
    Move mount.vmhgfs to /sbin/
    Closes: #810274

 -- Bernd Zeimetz <bzed@debian.org>  Sat, 16 Jan 2016 15:27:14 +0100

open-vm-tools (2:10.0.5-3227872-1) unstable; urgency=medium

  * [c973a13] Merge tag 'upstream/10.0.5-3227872'
    Upstream version 10.0.5-3227872
  * [d10e230] Auto-update version in open-vm-tools-dkms.dkms

 -- Bernd Zeimetz <bzed@debian.org>  Sat, 26 Dec 2015 17:26:52 +0100

open-vm-tools (2:10.0.0-3000743-3) unstable; urgency=medium

  * [8b49d5b] fix open-vm-tools-dkms description

 -- Bernd Zeimetz <bzed@debian.org>  Sat, 31 Oct 2015 23:28:22 +0100

open-vm-tools (2:10.0.0-3000743-2) unstable; urgency=medium

  * [e42d6de] Fix dkms config file.

 -- Bernd Zeimetz <bzed@debian.org>  Sun, 25 Oct 2015 09:31:05 +0100

open-vm-tools (2:10.0.0-3000743-1) unstable; urgency=medium

  * [b0ae431] Merge tag 'upstream/10.0.0-3000743'
    Upstream version 10.0.0-3000743
    Closes: #797725
  * [27f0147] Snapshot changelog
  * [236554b] Refreshing patches.
  * [711f1e2] Merge remote-tracking branch 'origin/master'
  * [bfc0ed3] Remove the vmhgfs module and tools.
  * [6ab9fc7] Move fuse binaries into open-vm-tools-desktop package.
  * [2617cef] Use -std=gnu++11
  * [e5e0c1f] ensure dh_fixperms runs as root
  * [4c57986] Remove paths from maintainer scripts.
  * [03db1df] Fix dkms destination folder.
  * [fb5a5a1] Merge branch 'master' of github.com:bzed/pkg-open-vm-tools
  * [ba55c8a] Work around broken cflags from libsigc++.
  * [c78bd75] Always use vmhgfs-fuse.
    We want to avoid the need to patch the module for every new kernel.
    VMware officially supports vmhgfs-fuse for kernels >= 4.0, but
    it should just work fine for older kernels. (Closes: #800322)

 -- Bernd Zeimetz <bzed@debian.org>  Sun, 25 Oct 2015 08:52:49 +0100

open-vm-tools (2:9.10.2-2822639-3) unstable; urgency=medium

  * [41f90f1] Make open-vm-tools-dev amd64/i386 instead of all.

 -- Bernd Zeimetz <bzed@debian.org>  Sun, 16 Aug 2015 17:51:24 +0200

open-vm-tools (2:9.10.2-2822639-2) unstable; urgency=medium

  * [6537e76] Update package version in dkms file.
  * [c3a1d4a] Add patch to support backing dev info.
    Thanks to Peter Vrabel (Closes: #794843)
  * [be97f01] Add missing #DEBHELPER# statement.
  * [eac5b6a] Updating Standards Version
  * [a508cfe] Remove path from command in maintainer script.
  * [085d637] Remove executable bit from config files.
  * [b084140] Move all dev files into the -dev package.
  * [ac965de] Fix building vmghfs for kernel >= 4.1.
    Thanks to Achim Schaefer (Closes: #794707)
  * [16ca60a] Update gbp config header in debian/gbp.conf.

 -- Bernd Zeimetz <bzed@debian.org>  Sun, 16 Aug 2015 16:27:27 +0200

open-vm-tools (2:9.10.2-2822639-1) unstable; urgency=medium

  * [a4125bd1] Merge tag 'upstream/9.10.2-2822639'
    Upstream version 9.10.2-2822639
    (Closes: #789722)
  * Quiescing Filesystems should work as expected.  (Closes: #784398)

 -- Bernd Zeimetz <bzed@debian.org>  Wed, 24 Jun 2015 09:20:25 +0200

open-vm-tools (2:9.10.0-2476743-4) unstable; urgency=medium

  * [d7d898c4] Update package version in dkms file.

 -- Bernd Zeimetz <bzed@debian.org>  Mon, 04 May 2015 17:14:31 +0200

open-vm-tools (2:9.10.0-2476743-3) unstable; urgency=medium

  * [4148c544] Also fix version number in modules/linux/dkms.sh.

 -- Bernd Zeimetz <bzed@debian.org>  Tue, 28 Apr 2015 12:34:38 +0200

open-vm-tools (2:9.10.0-2476743-2) unstable; urgency=medium

  * [7967f7c1] Fix version number in configure.ac.

 -- Bernd Zeimetz <bzed@debian.org>  Sat, 18 Apr 2015 16:37:13 +0200

open-vm-tools (2:9.10.0-2476743-1) unstable; urgency=medium

  * [4de8ff44] Add script to update patches.
  * [52b74910] Merge tag 'upstream/9.10.0-2476743'
    Upstream version 9.10.0-2476743
    (Closes: #781784)
  * [fddc317d] Refreshing patches for new upstream version.
  * [7b53f258] Add libmspack-dev as build-dependency.
  * [6b5841da] Add libssl-dev as build-dependency.
  * [de52be8e] Add libxerces-c-dev as build-dependency.
  * [17b2788a] Add libxml-security-c-dev as build-dependency.

 -- Bernd Zeimetz <bzed@debian.org>  Sat, 18 Apr 2015 15:41:58 +0200

open-vm-tools (2:9.4.6-1770165-8) unstable; urgency=medium

  * [406817b6] Add patch to move from d_alias to d_u.d_alias.
    Make open-vm-tools build with the recent jessie kernel again.
    Thanks to Timo Metsala (Closes: #778293)

 -- Bernd Zeimetz <bzed@debian.org>  Fri, 13 Feb 2015 11:26:59 +0100

open-vm-tools (2:9.4.6-1770165-7) unstable; urgency=medium

  * [8df5b4ac] Adding patch to fix CVE-2014-4199.
    Thanks to Moritz Muehlenhoff (Closes: #770809)

 -- Bernd Zeimetz <bzed@debian.org>  Sat, 29 Nov 2014 15:57:20 +0100

open-vm-tools (2:9.4.6-1770165-6) unstable; urgency=medium

  * [6b514014] Fix installation of systemd services.
    Thanks to Norbert Lange (Closes: #764295)
  * [1130d9e9] Workaround for buggy dh_systemd_start.
  * [1d43a9e7] Remove the automount feature for vmblock-fuse.
    vmtools* checks /etc/mtab and friends for mounted filesystems
    instead of using stat or something similar.
  * [b06f93e5] Add mate-panel to xautostart.conf
  * [26a5da76] Workaround open-vm-tools-desktop upgrade failures.
    For now just ignore errors while unmounting the fuse-vmblock
    file system.

 -- Bernd Zeimetz <bzed@debian.org>  Thu, 16 Oct 2014 09:49:17 +0200

open-vm-tools (2:9.4.6-1770165-5) unstable; urgency=medium

  * [7f362040] Create /tmp/VMwareDnD for vmblock-fuse.
  * [c5f35c1b] Revert "Fix Breaks and Replaces Fields in debian/control"
    This reverts commit 34797213251956fbc1451ab1affc7b6c413b7072.

 -- Bernd Zeimetz <bzed@debian.org>  Sun, 05 Oct 2014 23:36:27 +0200

open-vm-tools (2:9.4.6-1770165-4) unstable; urgency=medium

  [ Norbert Lange ]
  * [34797213] Fix Breaks and Replaces Fields in debian/control
  * [aff1eb77] Add udev rule for vsock.
    The blockdevice is created at /dev/vsock after loading the module,
    but with 0600 permissions which dont allow access for regular users.
    This rule fixes the issue by changing perms to 0666

  [ Bernd Zeimetz ]
  * [371e5d30] Move vsock udev rules into open-vm-tools.udev.
    The vsock module is shipped in the vanilla kernel these days.
  * [edaeb2fd] Add systemd (auto)mount units for vmblock-fuse.
    This will hopefully make drag & drop operations work properly.
    Also add fuse to Recommends of the -desktop package as it is
    needed to mount fuse filesystems.
    Thanks to Norbert Lange (Closes: #736812)
  * [171276e3] Remove update-rcd-params from dh_installinit.
    Thanks to Remi (Closes: #762695)

 -- Bernd Zeimetz <bzed@debian.org>  Sun, 05 Oct 2014 12:21:47 +0200

open-vm-tools (2:9.4.6-1770165-3) unstable; urgency=medium

  [ Bernd Zeimetz ]
  * [b04735fa] Ensure LINUX_BACKPORT is defined in patches/kuid_t-kgid_t-fix-for-3.12.

  [ Norbert Lange ]
  * [01aaa407] Fix initramfs hook for the vmxnet module
  * [5279fa17] Move the dkms module location patch before otehr patches
     changing the dkms.conf file. this eases adding or removing those patches
  * [b1db2b5c] Move files belonging to modules in dkms package.
    Call update-initramfs for the dkms package. Otherwise the initrd wont
    contain the vmxnet module if you installed the dkms package after the
    tools package. Move the module scripts to the dmks package.
    The modules in the dkms package should work without the tools now.

  [ Bernd Zeimetz ]
  * [d0ccee4f] Run #DEBHELPER# first in open-vm-tools-dkms.postinst.
    Otherwise dkms was not called and the module is not built yet.
  * [f680b4fa] Run update-initramfs in open-vm-tools-dkms.postrm.
    Otherwise a removed module stays in the initrd.
  * [ef4bd019] Remove unused DEPRECATED define.
    The dkms module ftbfs with 3.16 as DEPRECATED is define in the kernel
    source already.
    Thanks to Benjamin Kaduk (Closes: #761924)
  * [5389dd1f] Some more fixes to make dkms build on 3.16
  * [4c1f5fa7] Drop dkms.conf patches.
    Ship the dkms.conf file in debian/local instead.
  * [805ccb06] Tidying patches.
    - Removing those for kernel modules we don't build anymore
    - Taking fixes for current issues from Arch
    - Sorting patches into from_fedora / from_arch / debian directories.
    This will break backports to wheezy.
  * [519191ff] Fix dh_dkms call for new dkms.conf

 -- Bernd Zeimetz <bzed@debian.org>  Sat, 20 Sep 2014 17:21:27 +0200

open-vm-tools (2:9.4.6-1770165-2) unstable; urgency=medium

  * [d493d4ce] Remove vmware-user-suid-wrapper.1 from open-vm-tools.
    The manpage belongs to the -desktop package and was accidentally
    synced from Ubuntu.
    Thanks to Ralf Treinen (Closes: #757739)

 -- Bernd Zeimetz <bzed@debian.org>  Mon, 11 Aug 2014 07:52:27 +0200

open-vm-tools (2:9.4.6-1770165-1) unstable; urgency=medium

  [ Bernd Zeimetz ]
  * [d448e841] Merge tag 'upstream/9.4.6-1770165'
    Upstream version 9.4.6-1770165
    Closes: #756620
  * [969fc903] Ensure that vmware-user-suid-wrapper ships a suid bit.
  * [8067da08] Add -Wno-sizeof-pointer-memaccess gcc option.
    See http://sourceforge.net/p/open-vm-tools/mailman/message/32550433/
    for details. Code quality doesn't seem to be the best :(
  * [b5ba8c3b] refreshing patches.
  * [36cd39c6] Updating changelog.
  * [99f43e95] Revert "Add -Wno-sizeof-pointer-memaccess gcc option."
    This reverts commit 8067da0891e0fc6a2e55853a103ff2c95fa1f59b.
  * [bb95d814] Adding a patch from fedora instead of
    -Wno-sizeof-pointer-memaccess.
  * [d6b2ad4a] Update manpages.
    Changes taken from Ubuntu, thanks!
  * [3768ff7f] Better startup message if not in a vm.
    Patch taken from Ubuntu (LP: #1289564).
  * [4d5dec19] Add patch for Debian 7.X os recognition.
    Official code only handles 7.0 and 7.1.
    Also maybe 8.x, needs to be tested if it breaks stuff in vmware.
  * [7b3d23c9] Refreshing patches.
  * [af20a700] Make patches/kuid_t-kgid_t-fix-for-3.12 compatible with
    older kernels. Thanks to Norbert Lange for the idea.
  * [c4df056b] PIC handling in configure is broken.
    Add --with-pic as configure option and -fPIC to CFLAGS.

  [ Nicholas Levi Sielicki ]
  * [eafd8723] Rise the number of supported NICs.
    There is an arbitrary constant declared limiting the amount of NICs that
    it supports. I have bumped the limit from 16 to 64 to make this
    toolset functional for larger setups. (Closes: #756808)

 -- Bernd Zeimetz <bzed@debian.org>  Sat, 09 Aug 2014 01:40:56 +0200

open-vm-tools (2:9.4.0-1280544-8) unstable; urgency=medium

  * [0ecb889e] Removing old transitional packages.
  * [5e039b52] Add missing Breaks/Replaces for file moves.
  * [9d01b21d] Fix vsock removal patch, add some missing ""
  * [2ae80665] Add e55039c_HGFS-Fix-Linux-client-symlinks patch again.
    Went missing during a merge conflict. Ouch.
  * [d7f7e40e] Fix vsock removal patch (avoid { foo;; })

 -- Bernd Zeimetz <bzed@debian.org>  Fri, 16 May 2014 00:33:35 +0200

open-vm-tools (2:9.4.0-1280544-7) unstable; urgency=medium

  * [9960cb11] Add gbp setting for merge info in changelog.
  * [645a5350] Remove old patch for the vsock module.
    Not necessary in the current version anymore.
    Thanks to Hilmar Preuße (Closes: #748202)
  * [4c8effb7] Fix patch to avoid building vmblock on kernel >= 3.0.
    No real difference, though, as we don't build kernel modules with
    configure.
  * [2cbfa96d] Refreshing patches.
  * [be59923b] Do not build vsock on kernels >= 3.9
    the vsock module was included in the upstream kernel.
  * [6d36f49e] Move .desktop file into the -desktop package.
  * [ef406f81] Move /lib/modules-load.d/open-vm-tools.conf to open-vm-tools-dkms.
    Thanks to Jim Barber (Closes: #748187)
  * [56742c8c] Revert "Use /run/VMwareDnD instead of /tmp/VMwareDnD."
    This reverts commit 49dc599d453ed40a1299b9a376755cdbb43e0da2.
  * [c6df2503] Patch pam.d/vmtoolsd to use common-auth/account.

 -- Bernd Zeimetz <bzed@debian.org>  Thu, 15 May 2014 20:02:26 +0200

open-vm-tools (2:9.4.0-1280544-6) unstable; urgency=medium

  [ Cédric Barboiron ]
  * [4e45e2e8] Hot apply udev rule for disk timeout
  * [527525fc] fix syntax-error-in-dep5-copyright
  * [5f6b2a47] fix malformed-override open-vm-toolbox
  * [5aabaf79] fix manpage-has-errors-from-man
  * [f867443c] fix executable-not-elf-or-script
    match unit file rights in systemd package
  * [f89024a1] fix file locations in copyright

  [ Bernd Zeimetz ]
  * [76dadf83] Add patch for CVE-2013-3237.
  * [fa7d4a63] Merge pull request #1 from yastupin/master
    procps, init script and doc
  * [115b8c49] Better permission handling.
    Especially for pam.d files and vmware-user-suid-wrapper.
  * [70fa10d1] Fix vmxnet initramfs-tools hook.
    Thanks to Norbert Lange
  * [9d3f3c9b] Move vmware-user-suid-wrapper into desktop package.
  * [49dc599d] Use /run/VMwareDnD instead of /tmp/VMwareDnD.
    /tmp/VMwareDnD might be existing already or evil users might try to
    trick us into doing bad things. Using known directories in /tmp is bad
    enough not to spend time to try to figure out if the code tries to work
    around possible attacks. Using a directory in /run is a much safer
    approach. Proper init scripts will be added at a later point.
  * [d9467cd9] Dropping lintian override files.
    Also fixing some lintian warnings.
  * [a7f7e5bd] Use libprocps-dev instead of libprocps0-dev.
  * [21214012] Use manpages-desktop as source folder for -desktop.

 -- Bernd Zeimetz <bzed@debian.org>  Tue, 13 May 2014 00:08:03 +0200

open-vm-tools (2:9.4.0-1280544-5) unstable; urgency=low

  * [31c30832] Revert "Enable building of vmci again."
    This reverts commit 0d55577cd3c262dbbc2bf79593d6f500f84c4170.
    Too fast upload, sorry. vmhgfs is indeed (still) broken with
    vmci.

 -- Bernd Zeimetz <bzed@debian.org>  Wed, 08 Jan 2014 20:28:33 +0100

open-vm-tools (2:9.4.0-1280544-4) unstable; urgency=low

  * [0d55577c] Enable building of vmci again.
    Also patch it to build with 3.12

 -- Bernd Zeimetz <bzed@debian.org>  Wed, 08 Jan 2014 19:41:01 +0100

open-vm-tools (2:9.4.0-1280544-3) unstable; urgency=low

  * [8b23a27d] Revert "Add /mnt/hgfs as hgfs mountpoint."
    Although the idea from the Ubuntu people to ship the mountpoint
    in the package is nice, lintian is rather unhappy about it.
    This reverts commit 1e7d8645e48f601e79eb5771e05272b367fa4eb1.
  * [46f99c30] Remove procps support for now.
    Unfortunately the procps package in unstable is rather broken, procps
    support will be enabled again when the new procps version managed to
    migrate to testing.

 -- Bernd Zeimetz <bzed@debian.org>  Wed, 08 Jan 2014 18:17:28 +0100

open-vm-tools (2:9.4.0-1280544-2) unstable; urgency=low

  * [242d45e4] Pick patch from upstream to build with gcc 4.8
  * [ed8f797f] Add script to pick patches from upstream.
  * [312be5d5] Snapshot changelog.
  * [c125af80] Use /updates/dkms/ as location for kernel modules.
    We don't want to mess with files shipped in kernel module packages.
  * [f63a890c] Bumping Standards-Version, no changes needed.
  * [1e7d8645] Add /mnt/hgfs as hgfs mountpoint.
  * [0bcabab3] Fix add_patch script.
  * [1d436969] Add some more patches to make dkms succeed on recent kernels.
    Also add dh_autoreconf as we modify configure.ac
  * [088450dd] Also apply the changs from upstream's 530ef7f for dkms.
    vmblock should be used via fuse now, vmsync is not needed anymore.
  * [cf44ff2f] Pick patch from upstream: Harden HostinfoOSData
  * [21ca2b74] Pick patch from upstream: building on kfreebsd.
  * [82123155] Use libprocps3-dev instead of libprocps0-dev.
  * [da76a5e9] Add patch to convert kuid_t/kgid_t to uid_t/gid_t.
    Building against kernel 3.12 should succeed now.
  * [91e91538] Pick another fix from upstream to make vmhgfs build on 3.12
  * [53ea11a4] Add Vcs Headers to debian/control.
  * [d19592cc] Revert "Use libprocps3-dev instead of libprocps0-dev."
    This reverts commit 821231554486ec7ff36cd36e89a6b0ef7c7a5552.
    Due to procps being completely broken in unstable.

 -- Bernd Zeimetz <bzed@debian.org>  Wed, 08 Jan 2014 16:00:44 +0100

open-vm-tools (2:9.4.0-1280544-1) unstable; urgency=low

  * [b85cd491] Taking over the maintenance of open-vm-tools. (Closes: #717381)
  * [ecccbddd] Adding watch file.
  * [12cfd169] Merge tag 'upstream/9.4.0-1280544'
    Upstream version 9.4.0-1280544
  * [7e93ef77] Refreshing patches.
  * [25fe744b] Adding CUSTOM_PROCPS_NAME/CFLAGS to dh_auto_configure call.
  * [4d1081bc] Importing patches from Ubuntu.
    As open-vm-tools should just do the right thing, we leave building
    vmsync enabled to make backporting easier.
    Thanks to Nate Muench <NowIWillDestroyAbydos@gmail.com>
  * [a0fae111] Copy upstream's dkms config for dh_dkms.
  * The new upstream release, together with the flags and new patches
    mentioned above, makes open-vm-tools build with Kernel 3.11.
    Thanks to: Jim Barber and Mihai Limbasan
    Closes: #729540

 -- Bernd Zeimetz <bzed@debian.org>  Tue, 07 Jan 2014 02:32:03 +0100

open-vm-tools (2:9.2.3-1031360-7) unstable; urgency=low

  * QA upload
  * Fix compilation with Linux 3.10. Thanks to Zack Weinberg for the patch! 
    (Closes: #717154)

 -- Moritz Mühlenhoff <muehlenhoff@univention.de>  Mon, 09 Sep 2013 05:19:44 +0200

open-vm-tools (2:9.2.3-1031360-6) unstable; urgency=low

  * Correcting syntax of file entries in copyright.
  * Adding section override for open-vm-tools-dkms.
  * Enforcing build with gcc 4.7 for the time being.
  * Orphaning package.

 -- Daniel Baumann <mail@daniel-baumann.ch>  Tue, 16 Jul 2013 10:18:50 +0200

open-vm-tools (2:9.2.3-1031360-5) experimental; urgency=low

  * Dropping obsolete sysvinit initscript start/stop numbers.

 -- Daniel Baumann <mail@daniel-baumann.ch>  Tue, 11 Jun 2013 17:52:08 +0200

open-vm-tools (2:9.2.3-1031360-4) experimental; urgency=low

  * Dropping kfreebsd from architecture list, it has never built and
    nobody seems willing to make it work (neither upstream, porters, nor
    users).

 -- Daniel Baumann <mail@daniel-baumann.ch>  Thu, 06 Jun 2013 13:10:41 +0200

open-vm-tools (2:9.2.3-1031360-3) experimental; urgency=low

  * Adding initial systemd service file from fedora.
  * Skipping vmsync kernel module for the time being until it has been
    fixed for the debian specific change introduced in linux 3.8.11-1 that
    broke it (Closes: #707208).

 -- Daniel Baumann <mail@daniel-baumann.ch>  Fri, 31 May 2013 12:01:52 +0200

open-vm-tools (2:9.2.3-1031360-2) experimental; urgency=low

  * Renaming debian-specific open-vm-toolbox package to open-vm-tools-
    desktop for consistency with upstream.
  * Revamping package descriptions.
  * Renaming open-vm-dkms to open-vm-tools-dkms for consistent package
    namespace.

 -- Daniel Baumann <mail@daniel-baumann.ch>  Thu, 23 May 2013 19:13:26 +0200

open-vm-tools (2:9.2.3-1031360-1) experimental; urgency=low

  * Merging upstream version 9.2.3-1031360.
  * Removing procps.patch, not needed anymore.
  * Renumbering patches.

 -- Daniel Baumann <mail@daniel-baumann.ch>  Sun, 05 May 2013 09:58:58 +0200

open-vm-tools (2:9.2.2-893683-8) experimental; urgency=low

  * Adding patch from Mathias Krause <minipli@googlemail.com> to fix
    kernel stack memory leack in vsock module [CVE-2013-3237] (Closes:
    #706557).

 -- Daniel Baumann <mail@daniel-baumann.ch>  Wed, 01 May 2013 17:11:01 +0200

open-vm-tools (2:9.2.2-893683-7) experimental; urgency=low

  * Removing purely cosmetical 'sleep 1' leftover in initscript (Closes:
    #686200).

 -- Daniel Baumann <mail@daniel-baumann.ch>  Sun, 31 Mar 2013 20:57:51 +0200

open-vm-tools (2:9.2.2-893683-6) unstable; urgency=low

  * Removing all references to my old email address.

 -- Daniel Baumann <mail@daniel-baumann.ch>  Sun, 10 Mar 2013 21:16:35 +0100

open-vm-tools (2:9.2.2-893683-5) unstable; urgency=low

  * Updating to standards version 3.9.4.
  * Shortening build-depends on procps again.
  * Updating year in copyright file.
  * Prefixing patches with 4 digits for consistency.
  * Tightening diff headers in patches.
  * Adding dpkg-source local-options to abort on upstream changes.
  * Dropping dpkg-source compression levels.

 -- Daniel Baumann <mail@daniel-baumann.ch>  Sun, 27 Jan 2013 11:28:37 +0100

open-vm-tools (2:9.2.2-893683-4) unstable; urgency=low

  * Removing init order to network also on start (Closes: #695845).

 -- Daniel Baumann <mail@daniel-baumann.ch>  Sun, 16 Dec 2012 19:42:26 +0100

open-vm-tools (2:9.2.2-893683-3) unstable; urgency=low

  * Correcting daemon name in stop section of the initscript (Closes:
    #696056).

 -- Daniel Baumann <mail@daniel-baumann.ch>  Sun, 16 Dec 2012 13:55:05 +0100

open-vm-tools (2:9.2.2-893683-2) unstable; urgency=low

  * Removing init order to network (Closes: #695845).
  * Correcting version number (Closes: #695912).
  * Don't check for vm on stop in initscript (Closes: #695993).

 -- Daniel Baumann <mail@daniel-baumann.ch>  Sat, 15 Dec 2012 14:38:30 +0100

open-vm-tools (2:9.2.2-893683-1) unstable; urgency=low

  [ Daniel Baumann ]
  * Switching to xz compression again for jessie.
  * Loading modules through kmod instead of initscript again for jessie.
  * Adding sleep during restart in initscript again for jessie.
  * Removing old dpkg trigger for update-initramfs again for jessie.
  * Updating of GPL boilerplate in copyright file again for jessie.
  * Adding bugnumber to previous changelog entries regarding wheezy
    unblocks.
  * Merging upstream version 9.2.2-893683.
  * Adding remote_fs dependency in initscript (Closes: #695845).

  [ Bernd Zeimetz ]
  * Handling binNMU/nmu/backports version numbers in rules.

  [ Daniel Baumann ]
  * Using suggested start-stop-daemon handling in initscript from Bernd
    Zeimetz <bernd@bzed.de> (Closes: #686200).
  * Adding changelog for 8.8.0+2012.05.21-724730-1+nmu1 (Closes: #687205).
  * Correcting architecture fields in control.
  * Keeping vmware-user-suid-wrapper completely in vmware-tools rather
    than partially in vmware-toolbox (Closes: #686202).

 -- Daniel Baumann <mail@daniel-baumann.ch>  Thu, 13 Dec 2012 14:08:53 +0100

open-vm-tools (2:8.8.0+2012.05.21-724730-4) unstable; urgency=low

  * Reverting switch to xz compression to ease wheezy unblock (#683299).
  * Reverting to load modules through kmod instead of initscript to ease
    wheezy unblock (#683299).
  * Reverting added sleep during restart in initscript to ease wheezy
    unblock (#683299).
  * Reverting removing old dpkg trigger for update-initramfs to ease
    wheezy unblock (#683299).
  * Reverting update of GPL boilerplate in copyright file to ease wheezy
    unblock (#683299).

 -- Daniel Baumann <mail@daniel-baumann.ch>  Thu, 02 Aug 2012 21:32:52 +0200

open-vm-tools (2:8.8.0+2012.05.21-724730-3) unstable; urgency=low

  [ Thijs Kinkhorst ]
  * Updating dkms.conf to make modules build again, thanks to H.A.J.
    Koster (Closes: #679886).

 -- Daniel Baumann <mail@daniel-baumann.ch>  Mon, 16 Jul 2012 22:06:58 +0200

open-vm-tools (2:8.8.0+2012.05.21-724730-2) unstable; urgency=low

  * Switching to xz compression.
  * Loading modules through kmod instead of initscript.
  * Adding sleep during restart in initscript.
  * Removing old dpkg trigger for update-initramfs.
  * Updating GPL boilerplate in copyright file.
  * Calling dh_dkms with version argument (Closes: #677503).

 -- Daniel Baumann <mail@daniel-baumann.ch>  Sat, 30 Jun 2012 04:55:23 +0200

open-vm-tools (2:8.8.0+2012.05.21-724730-1+nmu1) testing-proposed-updates; urgency=low

  [ Bernd Zeimetz ]
  * Non-maintainer upload to ensure open-vm-tools will
    be shipped with Wheezy.
  * Ensure upgrades to not fail due to the broken init script
    (Closes: #686200)
    - Fix open-vm-tools init script to stop vmtoolsd properly.
    - Handle upgrades from a version with broken init script.
      Try to stop again, just in case. Ignore errors as we don't know
      how successful the old buggy script was.
  * Remove the duplicate vmware-suid-wrapper from open-vm-toolbox.
    The better way would be to ship it in open-vm-toolbox instead of
    open-vm-tools, but to avoid moving config files from one package
    into another we will keep it this way for Wheezy. Partly addresses
    #686202.
  * Handle binNMU/nmu/backports/... version numbers.
    The old way to parse the version string from debian/changelog fails
    on binNMU/nmu/security/... version numbers. Fixing this.
    (Closes: #686582)

  [ Daniel Baumann ]
  * Updating GPL boilerplate in copyright file.
  * Calling dh_dkms with version argument (Closes: #677503).

  [ Thijs Kinkhorst ]
  * Updating dkms.conf to make modules build again,
    thanks to H.A.J. Koster (Closes: #679886).

 -- Bernd Zeimetz <bzed@debian.org>  Sun, 19 Aug 2012 22:20:10 +0200

open-vm-tools (2:8.8.0+2012.05.21-724730-1) unstable; urgency=low

  * Merging upstream version 8.8.0+2012.05.21-724730.

 -- Daniel Baumann <mail@daniel-baumann.ch>  Thu, 14 Jun 2012 12:05:11 +0200

open-vm-tools (2:8.8.0+2012.03.13-651368-1) unstable; urgency=low

  [ Michael Dorrington ]
  * Changed Build-Depends to libprocps0-dev to fix libproc-dev removal
    (Closes: #659595).

  [ Daniel Baumann ]
  * Merging upstream version 8.8.0+2012.03.13-651368:
    - compatible with linux 3.2 and 3.3 (Closes: #656618).
  * Updating to debhelper version 9.
  * Updating to standards version 3.9.3.
  * Updating copyright file machine-readable format version 1.0.
  * Building with debhelper dkms support (Closes: #651779, #654249).
  * Updating procps patch for newest procps library name.
  * Building without multiarch paths for now.

 -- Daniel Baumann <daniel.baumann@progress-linux.org>  Tue, 20 Mar 2012 07:52:18 +0100

open-vm-tools (2:8.8.0+2011.12.20-562307-1) unstable; urgency=low

  * Merging upstream version 8.8.0+2011.12.20-562307.
  * Adding patch to correct typo in upstreams dkms configuration
    (Closes: #651778).

 -- Daniel Baumann <mail@daniel-baumann.ch>  Mon, 26 Dec 2011 11:27:02 +0100

open-vm-tools (2:8.8.0+2011.11.20-535097-1) unstable; urgency=low

  * Merging upstream version 8.8.0+2011.11.20-535097.
  * Adding patch to update build-system for procps-ng.

 -- Daniel Baumann <mail@daniel-baumann.ch>  Mon, 28 Nov 2011 18:33:58 +0100

open-vm-tools (2:8.8.0+2011.10.26-514583-1) unstable; urgency=low

  * Merging upstream version 8.8.0+2011.10.26-514583.
  * Correcting typo in example fstab line of vmhgfs manpage.

 -- Daniel Baumann <mail@daniel-baumann.ch>  Tue, 01 Nov 2011 21:44:24 +0100

open-vm-tools (2:8.8.0+2011.09.23-491607-3) unstable; urgency=low

  * Sorting overrides in rules alphabetically.
  * Compacting copyright file.
  * Adding udev rule to set timeout for vmware scsi devices (Closes:
    #609001).

 -- Daniel Baumann <mail@daniel-baumann.ch>  Sun, 30 Oct 2011 21:26:00 +0100

open-vm-tools (2:8.8.0+2011.09.23-491607-2) unstable; urgency=low

  * Adding doxygen to build-depends for api documentation.
  * Adding libcunit1-dev to build-depends for test suites.
  * Adding dmks package again, it had to be dropped right before the
    squeeze release (Closes: #632220).
  * Removing open-vm-source in favour of open-vm-dkms (Closes: #518014).
  * Minimizing rules file.
  * Adding open-vm-tools-dev package, containing only the api
    documentation for now.
  * Moving package back to main as it is in the same category as
    xserver-xorg-video-vmware where it was in the first place.

 -- Daniel Baumann <mail@daniel-baumann.ch>  Sun, 09 Oct 2011 23:07:34 +0200

open-vm-tools (2:8.8.0+2011.09.23-491607-1) unstable; urgency=low

  * Marking binary architecture-dependend packages as linux and kfreebsd
    only.
  * Removing legacy symlink for vmware-user desktop file in vmware-
    toolbox (Closes: #639811).
  * Merging upstream version 8.8.0+2011.09.23-491607:
    - works with binutils-gold (Closes: #556756).
  * Removing liburiparser-dev from build-depends as upstream dropped
    unity support.
  * Building with libproc-dev on amd64 again.
  * Dropping disabling of dnet support (Closes: #639767).

 -- Daniel Baumann <mail@daniel-baumann.ch>  Sun, 09 Oct 2011 18:01:42 +0200

open-vm-tools (2:8.4.2+2011.08.21-471295-1) unstable; urgency=low

  * Merging upstream version 8.4.2+2011.08.21-471295 (Closes: #608823):
    - building against newer libnotify (Closes: #636344).
    - works with current kernels (Closes: #614292, #617536, #629980).
  * Updating maintainer and uploaders fields.
  * Removing vcs fields.
  * Removing references to my old email address.
  * Updating years in copyright file.
  * Updating to standards version 3.9.2.
  * Updating to debhelper version 8.
  * Switching to source format 3.0 (quilt).
  * Removing manual chrpath setting.
  * Removing exclusion from plugins from debhelper shlibs.
  * Rediffing kvers.patch.
  * Updating packaging for new upstream version.

 -- Daniel Baumann <mail@daniel-baumann.ch>  Sun, 28 Aug 2011 16:10:21 +0200

open-vm-tools (1:8.4.2-261024-1) unstable; urgency=low

  * Merging upstream version 8.4.2-261024.
  * Re-enabling vmmemctl (Closes: #606327).
  * Re-enabling pvscsi.
  * Re-enabling vmxnet3.
  * Rediffing kvers.patch.
  * Updating modules to standards version 3.9.1.
  * Removing dkms package, doesn't work with 8.4.2 yet.
  * Excluding plugins from shlibdeps.
  * Setting rpath for plugins.

 -- Daniel Baumann <mail@daniel-baumann.ch>  Wed, 15 Dec 2010 01:08:45 +0100

open-vm-tools (2010.06.16-268169-3) unstable; urgency=low

  * Updating local Makefile to inject symvers files to fix vmhgfs and
    vsock modules, thanks to Joe Gooch <mrwizard@k12system.com> (Closes:
    #579721).
  * Updating standards version to 3.9.1.

 -- Daniel Baumann <mail@daniel-baumann.ch>  Sat, 14 Aug 2010 12:59:39 +0200

open-vm-tools (2010.06.16-268169-2) unstable; urgency=low

  * Removing vmmemctl fom initscript (Closes: #588356).

 -- Daniel Baumann <mail@daniel-baumann.ch>  Fri, 09 Jul 2010 13:19:42 +0200

open-vm-tools (2010.06.16-268169-1) unstable; urgency=low

  * Merging upstream version 2010.06.16-268169.
  * Updating standards version to 3.9.0.
  * Updating README.source.
  * Rediffing kvers.patch.
  * Dropping procps.patch, not required anymore.
  * Updating packaging for upstreams vmmemctl module removal.

 -- Daniel Baumann <mail@daniel-baumann.ch>  Sat, 03 Jul 2010 21:34:25 +0200

open-vm-tools (2010.04.25-253928-2) unstable; urgency=low

  * Dropping la files.
  * Updating rules for pvscsi removal (Closes: #581160).

 -- Daniel Baumann <mail@daniel-baumann.ch>  Tue, 11 May 2010 20:10:45 +0200

open-vm-tools (2010.04.25-253928-1) unstable; urgency=low

  * Merging upstream version 2010.04.25-253928.
  * Updating packaging for upstreams pvscsi module removal.
  * Removing remote_fs from initscript again (Closes: #577163).
  * Updating lintian overrides for open-vm-tools.

 -- Daniel Baumann <mail@daniel-baumann.ch>  Thu, 29 Apr 2010 22:01:51 +0200

open-vm-tools (2010.03.20-243334-4) unstable; urgency=low

  * Updating date and version in manpage headers.
  * Adding manpage for vmxnet3.
  * Adding manpage for vmci.
  * Fixing spelling typo in vmsync manpage.
  * Adding manpage for vmsock.
  * Update formating of newly added manpages.
  * Adding vmware-toolbox-cmd manpage.
  * Adding guestlib manpage.
  * Adding libvmtools manpage.
  * Renaming guestlib manpage to libguestlib.
  * Including vmware-toolbox-cmd manpage in open-vm-tools package.
  * Updating initscript start/stop declarations (Closes: #576843,
    #577163).

 -- Daniel Baumann <mail@daniel-baumann.ch>  Wed, 14 Apr 2010 18:59:32 +0200

open-vm-tools (2010.03.20-243334-3) unstable; urgency=low

  * Adding misc depends.
  * Running open-vm-dkms postinst script with set -e.
  * Adding remote_fs to init depends.
  * Avoid including license files in open-vm-dkms.
  * Marking makefiles in open-vm-dkms executable to please lintian.
  * Adding make to open-vm-dkms depends.
  * Also stopping in runlevel 1.

 -- Daniel Baumann <mail@daniel-baumann.ch>  Tue, 06 Apr 2010 22:42:58 +0200

open-vm-tools (2010.03.20-243334-2) unstable; urgency=low

  * Addding dkms support based on the work of Evan Broder
    <broder@mit.edu> on the ubuntu package (Closes: #516251).

 -- Daniel Baumann <mail@daniel-baumann.ch>  Sat, 27 Mar 2010 17:09:36 +0100

open-vm-tools (2010.03.20-243334-1) unstable; urgency=low

  * Simplyfing initramfs triggers (Closes: #516355).
  * Merging upstream version 2010.03.20-243334.
  * Moving local Makefile to subdirectory.
  * Adding build-depends to libfuse-dev.

 -- Daniel Baumann <mail@daniel-baumann.ch>  Sat, 27 Mar 2010 11:01:55 +0100

open-vm-tools (2010.02.23-236320-1) unstable; urgency=low

  * Updating to standards 3.8.4.
  * Merging upstream version 2010.02.23-236320.

 -- Daniel Baumann <mail@daniel-baumann.ch>  Sat, 27 Feb 2010 16:34:11 +0100

open-vm-tools (2010.01.19-226760-1) unstable; urgency=low

  * Updating year in copyright file.
  * Merging upstream version 2010.01.19-226760.
  * Correcting plugins handling (Closes: #564069).
  * Updating packaging for upstreams vmxnet3 module removal.
  * Updating packaging for upstreams test plugin removal.

 -- Daniel Baumann <mail@daniel-baumann.ch>  Sun, 24 Jan 2010 09:55:47 +0100

open-vm-tools (2009.12.16-217847-1) unstable; urgency=low

  * Adding explicit debian source version 1.0 until switch to 3.0.
  * Merging upstream version 2009.12.16-217847.
  * Rediffing kvers.patch.
  * Rediffing procps.patch.

 -- Daniel Baumann <mail@daniel-baumann.ch>  Sun, 20 Dec 2009 13:36:35 +0100

open-vm-tools (2009.11.16-210370-1) unstable; urgency=low

  * Merging upstream version 2009.11.16-210370.
  * Moving vmusr plugins from open-vm-tools to open-vm-toolbox (Closes:
    #539282, #557215).
  * Correcting plugin location (Closes: #545222, #549044).
  * Dropping la files (Closes: #551626).
  * Adding open-vm-toolbox lintian overrides.
  * Removing test plugin.
  * Removing unused plugin symlinks.

 -- Daniel Baumann <mail@daniel-baumann.ch>  Sun, 06 Dec 2009 07:45:05 +0100

open-vm-tools (2009.10.15-201664-1) unstable; urgency=low

  * Merging upstream version 2009.10.15-201664.

 -- Daniel Baumann <mail@daniel-baumann.ch>  Sun, 18 Oct 2009 12:28:19 +0200

open-vm-tools (2009.09.18-193784-1) unstable; urgency=low

  * Adding maintainer homepage field in control.
  * Adding README.source.
  * Updating, sorting and wrapping depends.
  * Merging upstream version 2009.09.18-193784.
  * Moving maintainer homepage from control to copyright.
  * Updating README.source.

 -- Daniel Baumann <mail@daniel-baumann.ch>  Sun, 04 Oct 2009 08:18:40 +0200

open-vm-tools (2009.08.24-187411-1) unstable; urgency=low

  * Merging upstream version 2009.08.24-187411.
  * Updating maintainer field.
  * Updating vcs fields.
  * Updating package to standards version 3.8.3.

 -- Daniel Baumann <mail@daniel-baumann.ch>  Tue, 25 Aug 2009 10:35:29 +0200

open-vm-tools (2009.07.22-179896-2) unstable; urgency=low

  * Temporarily building without dumbnet, the recently uploaded
    new dumbnet upstream version broke down (Closes: #539006).
  * Using more common name to store local debian additions.

 -- Daniel Baumann <mail@daniel-baumann.ch>  Thu, 30 Jul 2009 12:56:49 +0200

open-vm-tools (2009.07.22-179896-1) unstable; urgency=low

  * Merging upstream version 2009.07.22-179896.

 -- Daniel Baumann <mail@daniel-baumann.ch>  Mon, 27 Jul 2009 11:46:49 +0200

open-vm-tools (2009.06.18-172495-3) unstable; urgency=medium

  * Adding libnotify-dev to build-depends.
  * Adding symlinks for plugins.
  * Updating vmtoolsd call in init script.
  * Adding missing files to module source, thanks to Brian Kroth
    <bpkroth@gmail.com> (Closes: #525816, #531936, #532293).
  * Building binary modules with neither module-assistant nor kernel-
    package is not supported by upstream (Closes: #518014).
  * Cleaning up module source by removing unecessary files.

 -- Daniel Baumann <mail@daniel-baumann.ch>  Sun, 19 Jul 2009 11:40:57 +0200

open-vm-tools (2009.06.18-172495-2) unstable; urgency=low

  * Correcting typo in rules for setting configure flags on amd64
    (Closes: #531414).

 -- Daniel Baumann <mail@daniel-baumann.ch>  Thu, 16 Jul 2009 23:10:27 +0200

open-vm-tools (2009.06.18-172495-1) unstable; urgency=low

  * Merging upstream version 2009.06.18-172495.
  * Updating to standards 3.8.2.
  * Updating year in copyright file.
  * Correcting vcs fields in modules control file.

 -- Daniel Baumann <mail@daniel-baumann.ch>  Wed, 01 Jul 2009 11:52:35 -0300

open-vm-tools (2009.05.22-167859-3) unstable; urgency=low

  * Building without procps on amd64 as a temporary workaround (Closes:
    #531429).

 -- Daniel Baumann <mail@daniel-baumann.ch>  Mon, 01 Jun 2009 17:13:07 +0200

open-vm-tools (2009.05.22-167859-2) unstable; urgency=low

  * Adding procps to build-depends (Closes: #531414).
  * Adding patch for configure to not hardcode procps version.

 -- Daniel Baumann <mail@daniel-baumann.ch>  Mon, 01 Jun 2009 12:53:51 +0200

open-vm-tools (2009.05.22-167859-1) unstable; urgency=low

  * Merging upstream version 2009.05.22-167859.

 -- Daniel Baumann <mail@daniel-baumann.ch>  Sat, 30 May 2009 09:48:43 +0200

open-vm-tools (2009.04.23-162451-1) unstable; urgency=low

  * Merging upstream version 2009.04.23-162451.
  * Removing vmware-guestd manpage, dropped by upstream and not included
    anymore.
  * Using correct rfc-2822 date formats in changelog.

 -- Daniel Baumann <mail@daniel-baumann.ch>  Tue, 19 May 2009 19:21:31 +0200

open-vm-tools (2009.03.18-154848-2) unstable; urgency=low

  * Correcting patch system depends (Closes: #520493).

 -- Daniel Baumann <mail@daniel-baumann.ch>  Fri, 20 Mar 2009 10:19:00 +0100

open-vm-tools (2009.03.18-154848-1) unstable; urgency=low

  * Updating section of debug packages.
  * Merging upstream version 2009.03.18-154848.
  * Updating debian files to match vmware-guestd to vmtoolsd migration.
  * Using quilt rather than dpatch.
  * Renaming debian manpages subdirectory for consistency reasons.
  * Updating standards to 3.8.1.
  * Manually handling modprobe file rename from lenny to squeeze
    (Closes: #519935).

 -- Daniel Baumann <mail@daniel-baumann.ch>  Thu, 19 Mar 2009 09:35:00 +0100

open-vm-tools (2009.02.18-148847-3) unstable; urgency=medium

  * Updating kvers.dpatch.

 -- Daniel Baumann <mail@daniel-baumann.ch>  Wed, 18 Mar 2009 23:16:06 +0100

open-vm-tools (2009.02.18-148847-2) unstable; urgency=low

  * Using debhelper to install vmxnet modprobe file.

 -- Daniel Baumann <mail@daniel-baumann.ch>  Sun, 08 Mar 2009 16:03:00 +0100

open-vm-tools (2009.02.18-148847-1) unstable; urgency=low

  * Merging upstream version 2009.02.18-148847.
  * Enabling unity support, uriparser 0.7 is finally available.
  * Adding libgtkmm-2.4-dev to build-depends.

 -- Daniel Baumann <mail@daniel-baumann.ch>  Fri, 20 Feb 2009 09:03:00 +0100

open-vm-tools (2009.01.21-142982-2) unstable; urgency=medium

  * Always prefering vmxnet over pcnet32 through modprobe and initramfs
    configuration (Closes: #502365).

 -- Daniel Baumann <mail@daniel-baumann.ch>  Wed, 04 Feb 2009 11:28:00 +0100

open-vm-tools (2009.01.21-142982-1) unstable; urgency=low

  * Merging upstream version 2009.01.21-142982.

 -- Daniel Baumann <mail@daniel-baumann.ch>  Sat, 24 Jan 2009 04:45:00 +0100

open-vm-tools (2008.12.23-137496-1) unstable; urgency=low

  * Merging upstream version 2008.12.23-137496.
  * Also unload vmxnet module in initscript when starting as a workaround of
    having vmxnet already loaded at initramfs stage. Thanks to Russ Allbery
    <rra@debian.org> (Closes: #510935).

 -- Daniel Baumann <mail@daniel-baumann.ch>  Fri, 09 Jan 2009 12:13:00 -0500

open-vm-tools (2008.11.18-130226-1) unstable; urgency=low

  * Replacing obsolete dh_clean -k with dh_prep.
  * Merging upstream version 2008.11.18-130226.
  * Updating debian directory for addition of pvscsi and vmxnet3 modules.

 -- Daniel Baumann <mail@daniel-baumann.ch>  Thu, 20 Nov 2008 21:56:00 +0100

open-vm-tools (2008.10.10-123053-2) unstable; urgency=medium

  * Correcting typo in dh_installinit call.
  * Downgrading depends on module-assistant to recommends.

 -- Daniel Baumann <mail@daniel-baumann.ch>  Thu, 23 Oct 2008 15:32:00 +0200

open-vm-tools (2008.10.10-123053-1) unstable; urgency=low

  * Using patch-stamp rather than patch in rules file.
  * Merging upstream version 2008.10.10-123053.
  * Updating kvers.dpatch.

 -- Daniel Baumann <mail@daniel-baumann.ch>  Thu, 16 Oct 2008 19:05:00 +0200

open-vm-tools (2008.09.03-114782-2) unstable; urgency=low

  * Updating kvers.dpatch (Closes: #498620).
  * Updating initscript to correctly handle vmxnet (Closes: #479090, #488810).

 -- Daniel Baumann <mail@daniel-baumann.ch>  Sun, 14 Sep 2008 14:30:00 +0200

open-vm-tools (2008.09.03-114782-1) unstable; urgency=low

  * Merging upstream version 2008.09.03-114782.
  * Updating rules to new location of the config.guess and config.sub files.
  * Updating vcs fields in control file.

 -- Daniel Baumann <mail@daniel-baumann.ch>  Tue, 09 Sep 2008 22:06:00 +0200

open-vm-tools (2008.08.08-109361-1) unstable; urgency=low

  * Removing destdir.dpatch, not needed anymore.
  * Adjusting rules to upstream changes with respect to the pixmap files.
  * Disabling unity, uiparser is too old (see #493073).
  * Adding build-depends to liburiparser-dev for new unity feature.
  * Adding build-depends to libxss-dev for new unity feature.
  * Updating to add new vmci and vsock modules.
  * Merging upstream version 2008.08.08-109361.

 -- Daniel Baumann <mail@daniel-baumann.ch>  Mon, 11 Aug 2008 15:56:00 +0200

open-vm-tools (2008.07.01-102166-3) unstable; urgency=medium

  * Replacing /lib64 with /lib in /etc/pam.d/vmware-guestd-x64.
  * Fixing FTBFS on amd64 by renaming /etc/pam.d/vmware-guestd-x64 to
    /etc/pam.d/vmware-guestd.

 -- Daniel Baumann <mail@daniel-baumann.ch>  Thu, 10 Jul 2008 23:24:00 +0200

open-vm-tools (2008.07.01-102166-2) unstable; urgency=medium

  * Adding manpages.
  * Stop removing setuid from /sbin/mount.vmhgfs.
  * Extending vmxnet_needed() in initscript to also check for availability of
    vmxnet.ko for the running kernel, otherwise don't attempt to load vmxnet
    (Closes: #488810).
  * Adding suggests to xdg-utils in open-vm-toolbox.
  * Using modprobe -r rather than rmmod in initscript.
  * Starting initscript at position 20, which is before networking comes up
    (Closes: #479090).
  * Adding vmware-user symlink to xdg autostart.
  * Adding symlink from mount.vmhgfs to old vmware-hgfsmounter name.
  * Removing executable bit for /etc/pam.d/vmware-guestd file.

 -- Daniel Baumann <mail@daniel-baumann.ch>  Fri, 04 Jul 2008 09:59:00 +0200

open-vm-tools (2008.07.01-102166-1) unstable; urgency=low

  * Merging upstream version 2008.07.01-102166.

 -- Daniel Baumann <mail@daniel-baumann.ch>  Thu, 03 Jul 2008 13:01:00 +0200

open-vm-tools (2008.06.20-100027-1) unstable; urgency=low

  * Dropping autobuild patch in favour for upstreams new --without-
    kernel-modules configure switch.
  * Merging upstream version 2008.06.20-100027.

 -- Daniel Baumann <mail@daniel-baumann.ch>  Tue, 01 Jul 2008 22:22:00 +0200

open-vm-tools (2008.06.03-96374-2) unstable; urgency=medium

  * Adding debug package.
  * Splitting open-vm-tools into open-vm-tools (CLI tools) and open-vm-
    toolbox (GUI tools) (Closes: #467042).

 -- Daniel Baumann <mail@daniel-baumann.ch>  Fri, 20 Jun 2008 14:51:00 +0200

open-vm-tools (2008.06.03-96374-1) unstable; urgency=medium

  * Updating rules file for upstream version 2008.06.03-96374.
  * Adding patch to make build-system respect  again.
  * Adding xauth to recommends of open-vm-tools (Closes: #487088).
  * Adding patch to avoid building kernel modules in this new upstream version.
  * Merging upstream version 2008.06.03-96374 (Closes: #484242).
  * Updating to standards 3.8.0.

 -- Daniel Baumann <mail@daniel-baumann.ch>  Fri, 20 Jun 2008 14:12:00 +0200

open-vm-tools (2008.05.15-93241-2) unstable; urgency=medium

  * Updating location of vmware-checkvm in init script (Closes: #483056).
  * Correcting typo in mount.vmhgfs symlink (Closes: #474694).

 -- Daniel Baumann <mail@daniel-baumann.ch>  Tue, 27 May 2008 07:29:00 +0200

open-vm-tools (2008.05.15-93241-1) unstable; urgency=medium

  * Moving mount.vmhgfs from /usr/sbin to /sbin, thanks to Lea Wiemann
    <lewiemann@gmail.com> (Closes: #474694).
  * Also loading and unloading vmsync module in init script, thanks to
    Lea Wiemann <lewiemann@gmail.com> (Closes: #481001).
  * Moving vmware-checkvm from /usr/sbin to /usr/bin, thanks to Lea
    Wiemann <lewiemann@gmail.com> (Closes: #481004).
  * Using lintian debhelper to install lintian overrides.
  * Correcting manpage section of module-assistant in README.Debian.
  * Removing debian todo file.
  * Merging upstream version 2008.05.15-93241.

 -- Daniel Baumann <mail@daniel-baumann.ch>  Wed, 21 May 2008 09:15:00 +0200

open-vm-tools (2008.05.02-90473-1) unstable; urgency=low

  * Adding libicu-dev to build-depends.
  * Merging upstream version 2008.05.02-90473.

 -- Daniel Baumann <mail@daniel-baumann.ch>  Sat, 03 May 2008 09:44:00 +0200

open-vm-tools (2008.04.14-87182-1) unstable; urgency=medium

  * Correcting wrong email address in changelog file.
  * Including vmware support scripts (Closes: #469160).
  * Correcting symlink for vmware-hgfsmounter (Closes: #474694).
  * Updating rules to cover new component xferlogs.
  * Adding libdumbnet-dev to build-depends.
  * Adding libproc-dev to build-depends.
  * Merging upstream version 2008.04.14-87182.
  * Adding open-vm-source to open-vm-tools recommends (Closes: #471784).
  * Adding zerofree to open-vm-tools suggests, thanks to Thibaut Paumard
    <paumard@users.sourceforge.net> (Closes: #472799).
  * Updating vcs fields in control.
  * Updating package to debhelper 7.

 -- Daniel Baumann <mail@daniel-baumann.ch>  Sat, 26 Apr 2008 13:40:00 +0200

open-vm-tools (2008.02.13-77928-2) unstable; urgency=medium

  * Rewriting copyright in machine-interpretable format.
  * Cleaned up copyright.
  * Fixing pathes and binary names in init script (Closes: #469146).

 -- Daniel Baumann <mail@daniel-baumann.ch>  Sat, 08 Mar 2008 08:48:00 +0100

open-vm-tools (2008.02.13-77928-1) unstable; urgency=low

  * Adding upstream version 2008.02.13-77928.

 -- Daniel Baumann <mail@daniel-baumann.ch>  Sun, 24 Feb 2008 20:41:00 +0100

open-vm-tools (2008.01.23-74039-2) unstable; urgency=low

  * Adding vcs fields in control.
  * Removing watch file.
  * Correcting wrong manpage section of module-assistant in
    README.Debian.
  * Correcting wrong filename of module-source tarball in README.Debian.
  * Updating formating of README.Debian.
  * Removing config.guess and config.sub from the debian diff.
  * Reverting config.guess and config.sub to upstream.
  * Adding vmware-guestd init script (Closes: #465276).

 -- Daniel Baumann <mail@daniel-baumann.ch>  Sun, 24 Feb 2008 20:20:00 +0100

open-vm-tools (2008.01.23-74039-1) unstable; urgency=low

  * New upstream release.
  * Fixing manpage section in README.Debian.
  * Bumping package to debhelper 6.
  * Bumping package to policy 3.7.3.
  * Also removing user/ in clean target of rules.

 -- Daniel Baumann <mail@daniel-baumann.ch>  Wed, 30 Jan 2008 15:24:00 +0100

open-vm-tools (2007.11.21-64693-2) unstable; urgency=low

  * Adding open-vm-source package for module source.
  * Upload to unstable.

 -- Daniel Baumann <mail@daniel-baumann.ch>  Mon, 26 Nov 2007 11:08:00 +0100

open-vm-tools (2007.11.21-64693-1) experimental; urgency=low

  * New upstream release.

 -- Daniel Baumann <mail@daniel-baumann.ch>  Mon, 26 Nov 2007 11:07:00 +0100

open-vm-tools (2007.09.04-56574-2) experimental; urgency=low

  * Moving package to contrib (Closes: #445439).
  * Limiting architectures to amd64 and i386 (Closes: #445374).

 -- Daniel Baumann <mail@daniel-baumann.ch>  Tue, 09 Oct 2007 10:05:00 +0200

open-vm-tools (2007.09.04-56574-1) experimental; urgency=low

  * Initial release (Closes: #441905).

 -- Daniel Baumann <mail@daniel-baumann.ch>  Sun, 09 Sep 2007 16:53:00 +0200<|MERGE_RESOLUTION|>--- conflicted
+++ resolved
@@ -1,10 +1,9 @@
-<<<<<<< HEAD
-open-vm-tools (2:10.1.10-2~bpo9+1) stretch-backports; urgency=medium
+open-vm-tools (2:10.1.10-3~bpo9+1) stretch-backports; urgency=medium
 
   * Rebuild for stretch-backports.
 
- -- Bernd Zeimetz <bzed@debian.org>  Tue, 05 Sep 2017 13:57:47 +0200
-=======
+ -- Bernd Zeimetz <bzed@debian.org>  Thu, 21 Sep 2017 13:27:57 +0200
+
 open-vm-tools (2:10.1.10-3) unstable; urgency=medium
 
   * [00bc9bb] Build with CXXFLAGS=-std=c++14.
@@ -17,7 +16,6 @@
     Thanks to Christian Ehrhardt (Closes: #875657)
 
  -- Bernd Zeimetz <bzed@debian.org>  Thu, 21 Sep 2017 13:24:08 +0200
->>>>>>> ad74b8ac
 
 open-vm-tools (2:10.1.10-2) unstable; urgency=medium
 
