--- conflicted
+++ resolved
@@ -1,13 +1,12 @@
-<<<<<<< HEAD
-open-vm-tools (2:9.4.6-1770165-7~bpo70+1) wheezy-backports; urgency=medium
-
-  * Rebuild for wheezy-backports (Closes: #776163).
+open-vm-tools (2:9.4.6-1770165-8~bpo70+1) wheezy-backports; urgency=medium
+
+  * Rebuild for wheezy-backports.
   * [683b294b] Add gbp.conf for backports.
   * [31093435] Enable more dkms modules for wheezy.
   * [bdabb3e3] Let open-vm-tools-desktop depend on bpo systemd.
 
- -- Bernd Zeimetz <bernd@bzed.de>  Sun, 25 Jan 2015 11:38:50 +0100
-=======
+ -- Bernd Zeimetz <bzed@debian.org>  Wed, 08 Apr 2015 09:52:16 +0200
+
 open-vm-tools (2:9.4.6-1770165-8) unstable; urgency=medium
 
   * [406817b6] Add patch to move from d_alias to d_u.d_alias.
@@ -15,7 +14,6 @@
     Thanks to Timo Metsala (Closes: #778293)
 
  -- Bernd Zeimetz <bzed@debian.org>  Fri, 13 Feb 2015 11:26:59 +0100
->>>>>>> abc11838
 
 open-vm-tools (2:9.4.6-1770165-7) unstable; urgency=medium
 
